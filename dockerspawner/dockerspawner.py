"""
A Spawner for JupyterHub that runs each user's server in a separate docker container
"""
import itertools
import os
import string
from textwrap import dedent
from concurrent.futures import ThreadPoolExecutor
from pprint import pformat

import docker
from docker.errors import APIError
from docker.utils import create_host_config, kwargs_from_env
from tornado import gen

from escapism import escape
from jupyterhub.spawner import Spawner
from traitlets import (
    Dict,
    Unicode,
    Bool
)

class DockerSpawner(Spawner):
    
    _executor = None
    @property
    def executor(self):
        """single global executor"""
        cls = self.__class__
        if cls._executor is None:
            cls._executor = ThreadPoolExecutor(1)
        return cls._executor
    
    _client = None
    @property
    def client(self):
        """single global client instance"""
        cls = self.__class__
        if cls._client is None:
<<<<<<< HEAD
            if self.use_docker_client_env:
                kwargs = kwargs_from_env()
                kwargs['tls'].assert_hostname = self.tls_assert_hostname
                client = docker.Client(**kwargs)
=======
            if self.tls:
                tls_config = True
            elif self.tls_verify or self.tls_ca or self.tls_client:
                tls_config = docker.tls.TLSConfig(
                    client_cert=self.tls_client,
                    ca_cert=self.tls_ca,
                    verify=self.tls_verify,
                    assert_hostname=self.tls_assert_hostname)
>>>>>>> 4802123a
            else:
                if self.tls:
                    tls_config = True
                elif self.tls_verify or self.tls_ca or self.tls_client:
                    tls_config = docker.tls.TLSConfig(
                        client_cert=self.tls_client,
                        ca_cert=self.tls_ca,
                        verify=self.tls_verify,
                        assert_hostname = self.tls_assert_hostname)
                else:
                    tls_config = None

                docker_host = os.environ.get('DOCKER_HOST', 'unix://var/run/docker.sock')
                client = docker.Client(base_url=docker_host, tls=tls_config)
            cls._client = client
        return cls._client

    container_id = Unicode()
    container_ip = Unicode('127.0.0.1', config=True)
    container_image = Unicode("jupyter/singleuser", config=True)
    container_prefix = Unicode(
        "jupyter",
        config=True,
        help=dedent(
            """
            Prefix for container names. The full container name for a particular
            user will be <prefix>-<username>.
            """
        )
    )

    volumes = Dict(
        config=True,
        help=dedent(
            """
            Map from host file/directory to container file/directory.
            Volumes specified here will be read/write in the container.
            """
        )
    )
    read_only_volumes = Dict(
        config=True,
        help=dedent(
            """
            Map from host file/directory to container file/directory.
            Volumes specified here will be read-only in the container.
            """
        )
    )

    use_docker_client_env = Bool(False, config=True, help="If True, will use Docker client env variable (boot2docker friendly)")
    tls = Bool(False, config=True, help="If True, connect to docker with --tls")
    tls_verify = Bool(False, config=True, help="If True, connect to docker with --tlsverify")
    tls_ca = Unicode("", config=True, help="Path to CA certificate for docker TLS")
    tls_cert = Unicode("", config=True, help="Path to client certificate for docker TLS")
    tls_key = Unicode("", config=True, help="Path to client key for docker TLS")
<<<<<<< HEAD
    tls_assert_hostname =  Bool(None, allow_none=True, config=True, help="If True, will verify hostname of docker daemon")
=======
    tls_assert_hostname = Bool(True, config=True, help="If False, do not verify hostname of docker daemon")
>>>>>>> 4802123a

    remove_containers = Bool(False, config=True, help="If True, delete containers after they are stopped.")
    extra_create_kwargs = Dict(config=True, help="Additional args to pass for container create")
    extra_start_kwargs = Dict(config=True, help="Additional args to pass for container start")
    extra_host_config = Dict(config=True, help="Additional args to create_host_config for container create")
    
    _container_safe_chars = set(string.ascii_letters + string.digits + '-')
    _container_escape_char = '_'

    hub_ip_connect = Unicode(
        "",
        config=True,
        help=dedent(
            """
            If set, DockerSpawner will configure the containers to use
            the specified IP to connect the hub api.  This is useful
            when the hub_api is bound to listen on all ports or is
            running inside of a container.
            """
        )
    )

    @property
    def tls_client(self):
        """A tuple consisting of the TLS client certificate and key if they
        have been provided, otherwise None.

        """
        if self.tls_cert and self.tls_key:
            return (self.tls_cert, self.tls_key)
        return None

    @property
    def volume_mount_points(self):
        """
        Volumes are declared in docker-py in two stages.  First, you declare
        all the locations where you're going to mount volumes when you call
        create_container.

        Returns a list of all the values in self.volumes or
        self.read_only_volumes.
        """
        return list(
            itertools.chain(
                self.volumes.values(),
                self.read_only_volumes.values(),
            )
        )

    @property
    def volume_binds(self):
        """
        The second half of declaring a volume with docker-py happens when you
        actually call start().  The required format is a dict of dicts that
        looks like:

        {
            host_location: {'bind': container_location, 'ro': True}
        }
        """
        volumes = {
            key: {'bind': value, 'ro': False}
            for key, value in self.volumes.items()
        }
        ro_volumes = {
            key: {'bind': value, 'ro': True}
            for key, value in self.read_only_volumes.items()
        }
        volumes.update(ro_volumes)
        return volumes

    _escaped_name = None
    @property
    def escaped_name(self):
        if self._escaped_name is None:
            self._escaped_name = escape(self.user.name,
                safe=self._container_safe_chars,
                escape_char=self._container_escape_char,
            )
        return self._escaped_name

    @property
    def container_name(self):
        return "{}-{}".format(self.container_prefix, self.escaped_name)

    def load_state(self, state):
        super(DockerSpawner, self).load_state(state)
        self.container_id = state.get('container_id', '')
    
    def get_state(self):
        state = super(DockerSpawner, self).get_state()
        if self.container_id:
            state['container_id'] = self.container_id
        return state

    def _public_hub_api_url(self):
        proto, path = self.hub.api_url.split('://', 1)
        ip, rest = path.split(':', 1)
        return '{proto}://{ip}:{rest}'.format(
            proto = proto,
            ip = self.hub_ip_connect,
            rest = rest
        )

    def _env_keep_default(self):
        """Don't inherit any env from the parent process"""
        return []
    
    def _env_default(self):
        env = super(DockerSpawner, self)._env_default()
        env.update(dict(
            JPY_USER=self.user.name,
            JPY_COOKIE_NAME=self.user.server.cookie_name,
            JPY_BASE_URL=self.user.server.base_url,
            JPY_HUB_PREFIX=self.hub.server.base_url
        ))

        if self.hub_ip_connect:
           hub_api_url = self._public_hub_api_url()
        else:
           hub_api_url = self.hub.api_url
        env['JPY_HUB_API_URL'] = hub_api_url

        return env

    def _docker(self, method, *args, **kwargs):
        """wrapper for calling docker methods
        
        to be passed to ThreadPoolExecutor
        """
        m = getattr(self.client, method)
        return m(*args, **kwargs)
    
    def docker(self, method, *args, **kwargs):
        """Call a docker method in a background thread
        
        returns a Future
        """
        return self.executor.submit(self._docker, method, *args, **kwargs)
    
    @gen.coroutine
    def poll(self):
        """Check for my id in `docker ps`"""
        container = yield self.get_container()
        if not container:
            self.log.warn("container not found")
            return ""

        container_state = container['State']
        self.log.debug(
            "Container %s status: %s",
            self.container_id[:7],
            pformat(container_state),
        )

        if container_state["Running"]:
            return None
        else:
            return (
                "ExitCode={ExitCode}, "
                "Error='{Error}', "
                "FinishedAt={FinishedAt}".format(**container_state)
            )

    @gen.coroutine
    def get_container(self):
        self.log.debug("Getting container '%s'", self.container_name)
        try:
            container = yield self.docker(
                'inspect_container', self.container_name
            )
            self.container_id = container['Id']
        except APIError as e:
            if e.response.status_code == 404:
                self.log.info("Container '%s' is gone", self.container_name)
                container = None
                # my container is gone, forget my id
                self.container_id = ''
            else:
                raise
        return container

    @gen.coroutine
    def start(self, image=None, extra_create_kwargs=None,
        extra_start_kwargs=None, extra_host_config=None):
        """Start the single-user server in a docker container. You can override
        the default parameters passed to `create_container` through the
        `extra_create_kwargs` dictionary and passed to `start` through the
        `extra_start_kwargs` dictionary.  You can also override the
        'host_config' parameter passed to `create_container` through the
        `extra_host_config` dictionary.

        Per-instance `extra_create_kwargs`, `extra_start_kwargs`, and
        `extra_host_config` take precedence over their global counterparts.

        """
        container = yield self.get_container()
        if container is None:
            image = image or self.container_image

            # build the dictionary of keyword arguments for create_container
            create_kwargs = dict(
                image=image,
                environment=self.env,
                volumes=self.volume_mount_points,
                name=self.container_name)
            create_kwargs.update(self.extra_create_kwargs)
            if extra_create_kwargs:
                create_kwargs.update(extra_create_kwargs)

            # build the dictionary of keyword arguments for host_config
            host_config = dict(
                binds=self.volume_binds,
                port_bindings={8888: (self.container_ip,)})
            host_config.update(self.extra_host_config)
            if extra_host_config:
                host_config.update(extra_host_config)

            host_config = create_host_config(**host_config)
            create_kwargs.setdefault('host_config', {}).update(host_config)

            # create the container
            resp = yield self.docker('create_container', **create_kwargs)
            self.container_id = resp['Id']
            self.log.info(
                "Created container '%s' (id: %s) from image %s",
                self.container_name, self.container_id[:7], image)

        else:
            self.log.info(
                "Found existing container '%s' (id: %s)",
                self.container_name, self.container_id[:7])

        # TODO: handle unpause
        self.log.info(
            "Starting container '%s' (id: %s)",
            self.container_name, self.container_id[:7])

        # build the dictionary of keyword arguments for start
        start_kwargs = {}
        start_kwargs.update(self.extra_start_kwargs)
        if extra_start_kwargs:
            start_kwargs.update(extra_start_kwargs)

        # start the container
        yield self.docker('start', self.container_id, **start_kwargs)

        # get the public-facing ip, port
        resp = yield self.docker('port', self.container_id, 8888)
        self.user.server.ip = self.container_ip
        self.user.server.port = resp[0]['HostPort']

    @gen.coroutine
    def stop(self, now=False):
        """Stop the container

        Consider using pause/unpause when docker-py adds support
        """
        self.log.info(
            "Stopping container %s (id: %s)",
            self.container_name, self.container_id[:7])
        yield self.docker('stop', self.container_id)

        if self.remove_containers:
            self.log.info(
                "Removing container %s (id: %s)",
                self.container_name, self.container_id[:7])
            # remove the container, as well as any associated volumes
            yield self.docker('remove_container', self.container_id, v=True)

        self.clear_state()<|MERGE_RESOLUTION|>--- conflicted
+++ resolved
@@ -38,21 +38,10 @@
         """single global client instance"""
         cls = self.__class__
         if cls._client is None:
-<<<<<<< HEAD
             if self.use_docker_client_env:
                 kwargs = kwargs_from_env()
                 kwargs['tls'].assert_hostname = self.tls_assert_hostname
                 client = docker.Client(**kwargs)
-=======
-            if self.tls:
-                tls_config = True
-            elif self.tls_verify or self.tls_ca or self.tls_client:
-                tls_config = docker.tls.TLSConfig(
-                    client_cert=self.tls_client,
-                    ca_cert=self.tls_ca,
-                    verify=self.tls_verify,
-                    assert_hostname=self.tls_assert_hostname)
->>>>>>> 4802123a
             else:
                 if self.tls:
                     tls_config = True
@@ -109,11 +98,7 @@
     tls_ca = Unicode("", config=True, help="Path to CA certificate for docker TLS")
     tls_cert = Unicode("", config=True, help="Path to client certificate for docker TLS")
     tls_key = Unicode("", config=True, help="Path to client key for docker TLS")
-<<<<<<< HEAD
-    tls_assert_hostname =  Bool(None, allow_none=True, config=True, help="If True, will verify hostname of docker daemon")
-=======
     tls_assert_hostname = Bool(True, config=True, help="If False, do not verify hostname of docker daemon")
->>>>>>> 4802123a
 
     remove_containers = Bool(False, config=True, help="If True, delete containers after they are stopped.")
     extra_create_kwargs = Dict(config=True, help="Additional args to pass for container create")
